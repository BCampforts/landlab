--- conflicted
+++ resolved
@@ -21,7 +21,6 @@
 from landlab.utils import structured_grid as sgrid
 from landlab.utils.decorators import deprecated, make_return_array_immutable
 
-<<<<<<< HEAD
 from .base import ModelGrid
 from .base import (
     CORE_NODE,
@@ -36,8 +35,6 @@
 )
 from landlab.field.scalar_data_fields import FieldError
 from landlab.utils.decorators import make_return_array_immutable, deprecated
-=======
->>>>>>> 2f9e4969
 from . import raster_funcs as rfuncs
 from ..core.utils import add_module_functions_to_class, as_id_array
 from ..io import write_esri_ascii
@@ -397,11 +394,7 @@
         dx = kwds.pop("dx", None)
         num_rows = kwds.pop("num_rows", None)
         num_cols = kwds.pop("num_cols", None)
-<<<<<<< HEAD
         self._origin = kwds.pop("origin", None) or (0., 0.)
-=======
-        origin = kwds.pop("origin", None) or (0., 0.)
->>>>>>> 2f9e4969
 
         if num_rows is None and num_cols is None:
             num_rows, num_cols = _parse_grid_shape_from_args(args)
@@ -458,7 +451,6 @@
 
         # If patches existed, create them
         if state_dict["_patches_created"]:
-<<<<<<< HEAD
             temp = self.nodes_at_patch
             temp2 = self.links_at_patch
             del temp
@@ -468,14 +460,6 @@
         if state_dict["forced_cell_areas_created"]:
             temp = self._create_cell_areas_array_force_inactive()
             del temp
-=======
-            self.nodes_at_patch
-            self.links_at_patch
-
-        # If forced cell area existed.
-        if state_dict["forced_cell_areas_created"]:
-            self._create_cell_areas_array_force_inactive()
->>>>>>> 2f9e4969
 
         # If neighbor list existed, create them
         if state_dict["neighbor_list_created"]:
@@ -1901,7 +1885,6 @@
             ]
         )
 
-<<<<<<< HEAD
     @deprecated(use="find_nearest_node", version="0.2")
     def snap_coords_to_grid(self, xcoord, ycoord):
         """Snap coordinates to the nearest node.
@@ -1942,8 +1925,6 @@
             return vertices_array[np.argmin(distances_to_vertices)]
         # ...per fancy indexing
 
-=======
->>>>>>> 2f9e4969
     def find_nearest_node(self, coords, mode="raise"):
         """Node nearest a point.
 
@@ -2596,11 +2577,7 @@
         LLCATS: DEPR NINF BC
         """
         try:
-<<<<<<< HEAD
             fixed_nodes = self.fixed_value_node_properties["boundary_node_IDs"]
-=======
-            self.fixed_value_node_properties["boundary_node_IDs"]
->>>>>>> 2f9e4969
         except AttributeError:
             # no fixed value boundaries have been set
             pass
@@ -4165,11 +4142,7 @@
         # set outlet boundary condition
         self.status_at_node[outlet_loc] = FIXED_VALUE_BOUNDARY
 
-<<<<<<< HEAD
         if remove_disconnected == True:
-=======
-        if remove_disconnected:
->>>>>>> 2f9e4969
             self.set_open_nodes_disconnected_from_watershed_to_closed(
                 node_data=node_data,
                 outlet_id=as_id_array(np.array([outlet_loc])),
@@ -4274,11 +4247,7 @@
 
             outlet_id = possible_outlets
 
-<<<<<<< HEAD
         elif outlet_id.size != 1 or (isinstance(outlet_id, np.ndarray) == False):
-=======
-        elif outlet_id.size != 1 or not isinstance(outlet_id, np.ndarray):
->>>>>>> 2f9e4969
             # check that the value given by outlet_id is an integer
             raise ValueError("outlet_id must be a length 1 numpy array")
         else:
