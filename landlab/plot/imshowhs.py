"""Methods to plot data defined on Landlab grids.

Plotting functions
++++++++++++++++++

.. autosummary::

    ~landlab.plot.imshow.imshowhs_grid
    ~landlab.plot.imshow.imshowhs_grid_at_node
"""
import matplotlib.pyplot as plt
import numpy as np
import warnings

from matplotlib.colors import LightSource
from mpl_toolkits.axes_grid1.inset_locator import inset_axes
from matplotlib.colors import to_rgba
from .event_handler import query_grid_on_button_press


def imshowhs_grid(grid, values, **kwds):
    """Prepare a map view of data over all nodes in the grid using a hillshade
    topography map in the background.

    Data are plotted as cells shaded with the value at the node at its center.
    Outer edges of perimeter cells are extrapolated. Closed elements are
    colored uniformly (with the color being controlled by the *color_for_closed* keyword);
    other open boundary nodes get their actual values.

    *values* can be a field name, a regular array, or a masked array. If a
    masked array is provided, masked entries are treated as if they were
    *landlab* :py:attr:`~.NodeStatus.CLOSED` nodes. If closed nodes are also set to be transparent
    (i.e. ``color_for_closed=None``), this can allow for the construction of overlying
    layers in a figure (e.g., only defining values in a river network, and then
    overlaying it on another landscape).

    Use matplotlib functions like ``xlim``, ``ylim`` to modify your plot after calling
    :func:`imshowhs_grid`, as desired.

    Node coordinates are printed when a mouse button is pressed on a cell in
    the plot.

    .. note::

        For now, this function only works with :class:`~.RasterModelGrid`.

    Parameters
    ----------
    grid : ModelGrid
        Grid containing the field to plot, or describing the geometry of the
        provided array.
    values : array_like, masked_array, or str
        Node values, or a field name as a string from which to draw the data.
    plot_name : str, optional
        String to put as the plot title.
    var_name : str, optional
        Variable name, to use as a colorbar label.
    var_name_two : str, optional
        Variable name of second layer, to use as a colorbar label.
    var_units : str, optional
        Units for the variable being plotted, for the colorbar.
    grid_units : tuple of str, optional
        Units for *y*, and *x* dimensions. If ``None``, component will look to the
        grid property :py:attr:`~.ModelGrid.axis_units` for this information. If no units are
        specified there, no entry is made.
    symmetric_cbar : bool
        Make the colormap symmetric about 0.
    cmap : str
        Name of a colormap
    limits : tuple of float
        Minimum and maximum of the colorbar.
    vmin, vmax: floats
        Alternatives to limits.
    norm : matplotlib.colors.Normalize
        The normalizing object which scales data, typically into the interval
        [0, 1]. Ignore in most cases.
    ticks_km : bool, optional
        Display ticks in km instead of m
    allow_colorbar : bool
        If ``True``, include the colorbar.
    shrink : float
        Fraction by which to shrink the colorbar.
    color_for_closed : str or None
        Color to use for closed nodes (default ``None``). If ``None``,
        (or masked) nodes will be transparent.
    color_for_background : color str or other color declaration, or None
        Color to use for closed elements (default ``None``). If ``None``, the
        background will be transparent, and appear white.
    output : None, string, or bool
        If ``None`` (or ``False``), the image is sent to the imaging buffer to await
        an explicit call to ``show()`` or ``savefig()`` from outside this function.
        If a ``str``, the string should be the path to a save location, and the
        filename (with file extension). The function will then call
        ``plt.savefig([string])`` itself. If ``True``, the function will call
        ``plt.show()`` itself once plotting is complete.
    fontweight_xlabel : str, optional
        Weight of *x* label. The default is 'bold'.
    fontweight_ylabel : str, optional
        Weight of *y* label. The default is 'bold'.
    plot_type : {"DEM", "Hillshade", "Drape1", "Drape2"}, optional
        The type of plot that will be plotted.
<<<<<<< HEAD

        * 'DEM' (the default): Display a digital elevation map underlain by a shaded relief,
          based on the same DEM ('topographic__elevation')
        * 'Hillshade': Display the shaded relief, of the provided DEM ('topographic__elevation')
=======
        There are four options:

        * 'DEM': Display a digital elevation map underlain by a shaded relief,
          based on the same DEM ('topographic__elevation')
        * 'Hillshade': Display the shaded relief, of the provided DEM
          ('topographic__elevation')
>>>>>>> a9e3db93
        * 'Drape1': Display any kind of provided layer on top of a shaded
          relief provided in the 'topographic__elevation' field
        * 'Drape2': Display two layers on top of a shaded relief provided in
          the 'topographic__elevation' field
<<<<<<< HEAD
=======
          The default is "DEM".
>>>>>>> a9e3db93
    drape1 : array_like, masked_array
        Node values to plot on top of a hillshade map. The default is ``None``.
    drape2 : array_like, masked_array
        Node values to plot on top of drape1 and a hillshade map. The default is ``None``.
    cmap2 : str
        Name of a colormap for drape 2. The default is ``None``.
    vertical_exa : float, optional
        Vertical exaggeration of hillshade map. The default is ``None``.
    azdeg : float, optional
        Azimuth of the light source. The default is 315.
    altdeg : float, optional
        Elevation of the light source. The default is 65.
    thres_drape1 : float, optional
        Threshold below which drape1 is made transparent. The default is ``None``.
    alpha : float (0-1), optional
        Transparency of DEM/Drape1 . The default is ``None``.
    thres_drape2 : float, optional
        Threshold below which drape2 is made transparent. The default is ``None``.
    alpha2 : float (0-1), optional
        Transparency of Drape2 . The default is ``None``.
    add_double_colorbar : bool, optional
        Add a double colorbar when two drapes are plotted. The default is ``False``.
    plt_contour : bool, optional
        Add contour lines to elevation plot. The default is ``False``.
    contour_nb : int, optional
        Number of contour lines. The default is 50.
    default_fontsize : float, optional
        Default font size for plot labels. The default is 10.
    cbar_height : percentage, optional
        Height of colorbar as a percentage of the figure. The default is *5%*.
    cbar_width : percentage, optional
        Width of colorbar in percentage of figure. The default is *30%*.
    cbar_or : str, optional
        Orientation of colorbar. The default is "horizontal".
    cbar_loc : str, optional
        Location of colorbar. The default is "lower right".
    bbox_to_anchor : vector, optional
        Bounding box to anchor. The default is ``(0, 0, 1, 1)``.
    cbar_ticks_position : str, optional
<<<<<<< HEAD
        Location of colorbar ticks (below or on top of the colorbar). The default is "top".
    cbar_ticks_position2 : str, optional
        Location of colorbar ticks for colorbar of *Drape2* (below or on top of the colorbar). The default is "bottom".
    colorbar_label_y : float, optional
        Location of colorbar label with respect to the colorbar in *y* direction. The default is -40.
    colorbar_label_x : float , optional
        Location of colorbar label with respect to the colorbar in x direction. The default is 0.5.
=======
        location of colorbar ticks (below or on top of the colorbar). The default
        is "top".
    cbar_ticks_position2 : str, optional
        location of colorbar ticks for colorbar of Drape2 (below or on top of the
        colorbar). The default is "bottom".
    colorbar_label_y : float, optional
        location of colorbar label with respect to the colorbar in y direction.
        The default is -40.
    colorbar_label_x : float , optional
        location of colorbar label with respect to the colorbar in x direction.
        The default is 0.5.
>>>>>>> a9e3db93
    cbar_tick_size : float, optional
        Colorbar tick size. The default is 10.
    cbar_label_color : str, optional
        Colorbar tick color. The default is 'black'.
    cbar_label_fontweight : str, optional
        Colorbar font weight. The default is 'bold'.
    add_label_bbox : bool, optional
        Add a bbox surrounding the colorbar label. The default is ``False``.
    y_label_offSet_var_1 : float, optional
<<<<<<< HEAD
        Offset of *ylabel* on colorbar of first variable in plot with two overlaying plots. The default is 3.0.
    y_label_offSet_var_2 : float, optional
        Offset of *ylabel* on colorbar of first variable in plot with two overlaying plots. The default is -1.25.
=======
        Offset of ylabel on colorbar of first variable in plot with two
        overlaying plots. The default is 3.0.
    y_label_offSet_var_2 : float, optional
        Offset of ylabel on colorbar of first variable in plot with two
        overlaying plots. The default is -1.25.
>>>>>>> a9e3db93

    Returns
    -------
    ax
        Axis of the plot if *output* keyword is ``True``.
    """
    if "values_at" in kwds:
        warnings.warn(
            f"the 'values_at' keyword is deprecated, use `at={kwds['values_at']!r}` instead",
            DeprecationWarning,
        )
    values_at = kwds.pop("values_at", "node")
    values_at = kwds.pop("at", values_at)

    if isinstance(values, str):
        values = grid.field_values(values_at, values)

    if values_at == "node":
        ax = imshowhs_grid_at_node(grid, values, **kwds)
    elif values_at in {"link", "patch", "corner", "face", "cell"}:
        raise NotImplementedError(
<<<<<<< HEAD
            "For now, only values at nodes can be displayed using the imshowhs functions"
=======
            "For now, only values at nodes can be displayed using the in the "
            "imshowhs functions"
>>>>>>> a9e3db93
        )
    else:
        raise TypeError(f"{values_at}: value location not understood")

    return ax


def imshowhs_grid_at_node(grid, values, **kwds):
    """Prepare a map view of data over all nodes in the grid using a hillshade
    topography map in the background.

    Data are plotted as cells shaded with the value at the node at its center.
    Outer edges of perimeter cells are extrapolated. Closed elements are
    colored uniformly (with the color being controlled by the *color_for_closed* keyword);
    other open boundary nodes get their actual values.

    *values* can be a field name, a regular array, or a masked array. If a
    masked array is provided, masked entries are treated as if they were
    *landlab* :py:attr:`~.NodeStatus.CLOSED` nodes. If closed nodes are also set to be transparent
    (i.e. ``color_for_closed=None``), this can allow for the construction of overlying
    layers in a figure (e.g., only defining values in a river network, and then
    overlaying it on another landscape).

    Use matplotlib functions like ``xlim``, ``ylim`` to modify your plot after calling
    :func:`imshowhs_grid`, as desired.

    Node coordinates are printed when a mouse button is pressed on a cell in
    the plot.

    .. note::

        For now, this function only works with :class:`~.RasterModelGrid`.

    Parameters
    ----------
    grid : ModelGrid
        Grid containing the field to plot, or describing the geometry of the
        provided array.
    values : array_like, masked_array, or str
        Node values, or a field name as a string from which to draw the data.
    plot_name : str, optional
        String to put as the plot title.
    var_name : str, optional
        Variable name, to use as a colorbar label.
    var_name_two : str, optional
        Variable name of second layer, to use as a colorbar label.
    var_units : str, optional
        Units for the variable being plotted, for the colorbar.
    grid_units : tuple of str, optional
        Units for *y*, and *x* dimensions. If ``None``, component will look to the
        grid property :py:attr:`~.ModelGrid.axis_units` for this information. If no units are
        specified there, no entry is made.
    symmetric_cbar : bool
        Make the colormap symmetric about 0.
    cmap : str
        Name of a colormap
    limits : tuple of float
        Minimum and maximum of the colorbar.
    vmin, vmax: floats
        Alternatives to limits.
    norm : matplotlib.colors.Normalize
        The normalizing object which scales data, typically into the interval
        [0, 1]. Ignore in most cases.
    ticks_km : bool, optional
        Display ticks in km instead of m
    allow_colorbar : bool
        If ``True``, include the colorbar.
    shrink : float
        Fraction by which to shrink the colorbar.
    color_for_closed : str or None
        Color to use for closed nodes (default ``None``). If ``None``,
        (or masked) nodes will be transparent.
    color_for_background : color str or other color declaration, or None
        Color to use for closed elements (default ``None``). If ``None``, the
        background will be transparent, and appear white.
    output : None, string, or bool
        If ``None`` (or ``False``), the image is sent to the imaging buffer to await
        an explicit call to ``show()`` or ``savefig()`` from outside this function.
        If a ``str``, the string should be the path to a save location, and the
        filename (with file extension). The function will then call
        ``plt.savefig([string])`` itself. If ``True``, the function will call
        ``plt.show()`` itself once plotting is complete.
    fontweight_xlabel : str, optional
        Weight of *x* label. The default is 'bold'.
    fontweight_ylabel : str, optional
<<<<<<< HEAD
        Weight of *y* label. The default is 'bold'.
    plot_type : {"DEM", "Hillshade", "Drape1", "Drape2"}, optional
        The type of plot that will be plotted.

        * 'DEM' (the default): Display a digital elevation map underlain by a shaded relief,
          based on the same DEM ('topographic__elevation')
        * 'Hillshade': Display the shaded relief, of the provided DEM ('topographic__elevation')
=======
        weight of y label. The default is 'bold'.
    plot_type : str, optional
        There are four options:

        * 'DEM': Display a digital elevation map underlain by a shaded relief,
          based on the same DEM ('topographic__elevation')
        * 'Hillshade': Display the shaded relief, of the provided DEM
          ('topographic__elevation')
>>>>>>> a9e3db93
        * 'Drape1': Display any kind of provided layer on top of a shaded
          relief provided in the 'topographic__elevation' field
        * 'Drape2': Display two layers on top of a shaded relief provided in
          the 'topographic__elevation' field
<<<<<<< HEAD
=======
          The default is "DEM".
>>>>>>> a9e3db93
    drape1 : array_like, masked_array
        Node values to plot on top of a hillshade map. The default is ``None``.
    drape2 : array_like, masked_array
        Node values to plot on top of drape1 and a hillshade map. The default is ``None``.
    cmap2 : str
        Name of a colormap for drape 2. The default is ``None``.
    vertical_exa : float, optional
        Vertical exaggeration of hillshade map. The default is ``None``.
    azdeg : float, optional
        Azimuth of the light source. The default is 315.
    altdeg : float, optional
        Elevation of the light source. The default is 65.
    thres_drape1 : float, optional
        Threshold below which drape1 is made transparent. The default is ``None``.
    alpha : float (0-1), optional
        Transparency of DEM/Drape1 . The default is ``None``.
    thres_drape2 : float, optional
        Threshold below which drape2 is made transparent. The default is ``None``.
    alpha2 : float (0-1), optional
        Transparency of Drape2 . The default is ``None``.
    add_double_colorbar : bool, optional
        Add a double colorbar when two drapes are plotted. The default is ``False``.
    plt_contour : bool, optional
        Add contour lines to elevation plot. The default is ``False``.
    contour_nb : int, optional
        Number of contour lines. The default is 50.
    default_fontsize : float, optional
        Default font size for plot labels. The default is 10.
    cbar_height : percentage, optional
        Height of colorbar as a percentage of the figure. The default is *5%*.
    cbar_width : percentage, optional
        Width of colorbar in percentage of figure. The default is *30%*.
    cbar_or : str, optional
        Orientation of colorbar. The default is "horizontal".
    cbar_loc : str, optional
        Location of colorbar. The default is "lower right".
    bbox_to_anchor : vector, optional
        Bounding box to anchor. The default is ``(0, 0, 1, 1)``.
    cbar_ticks_position : str, optional
<<<<<<< HEAD
        Location of colorbar ticks (below or on top of the colorbar). The default is "top".
    cbar_ticks_position2 : str, optional
        Location of colorbar ticks for colorbar of *Drape2* (below or on top of the colorbar). The default is "bottom".
    colorbar_label_y : float, optional
        Location of colorbar label with respect to the colorbar in *y* direction. The default is -40.
    colorbar_label_x : float , optional
        Location of colorbar label with respect to the colorbar in x direction. The default is 0.5.
=======
        location of colorbar ticks (below or on top of the colorbar).
        The default is "top".
    cbar_ticks_position2 : str, optional
        location of colorbar ticks for colorbar of Drape2 (below or on top of the
        colorbar). The default is "bottom".
    colorbar_label_y : float, optional
        location of colorbar label with respect to the colorbar in y direction.
        The default is -40.
    colorbar_label_x : float , optional
        location of colorbar label with respect to the colorbar in x direction.
        The default is 0.5.
>>>>>>> a9e3db93
    cbar_tick_size : float, optional
        Colorbar tick size. The default is 10.
    cbar_label_color : str, optional
        Colorbar tick color. The default is 'black'.
    cbar_label_fontweight : str, optional
        Colorbar font weight. The default is 'bold'.
    add_label_bbox : bool, optional
        Add a bbox surrounding the colorbar label. The default is ``False``.
    y_label_offSet_var_1 : float, optional
<<<<<<< HEAD
        Offset of *ylabel* on colorbar of first variable in plot with two overlaying plots. The default is 3.0.
    y_label_offSet_var_2 : float, optional
        Offset of *ylabel* on colorbar of first variable in plot with two overlaying plots. The default is -1.25.
=======
        Offset of ylabel on colorbar of first variable in plot with two overlaying
        plots. The default is 3.0.
    y_label_offSet_var_2 : float, optional
        Offset of ylabel on colorbar of first variable in plot with two overlaying
        plots. The default is -1.25.
>>>>>>> a9e3db93

    Returns
    -------
    ax
        Axis of the plot if *output* keyword is ``True``.
    """
    if isinstance(values, str):
        values_at_node = grid.at_node[values]
    else:
        values_at_node = values.reshape((-1,))

    if values_at_node.size != grid.number_of_nodes:
        raise ValueError("number of values does not match number of nodes")

    values_at_node = np.ma.masked_where(
        grid.status_at_node == grid.BC_NODE_IS_CLOSED, values_at_node
    )

    ax = _imshowhs_grid_values(grid, values_at_node, **kwds)

    if isinstance(values, str):
        plt.title(values)

    plt.gcf().canvas.mpl_connect(
        "button_press_event", lambda event: query_grid_on_button_press(event, grid)
    )
    # plt.show()
    return ax


def _imshowhs_grid_values(
    grid,
    values,
    plot_name=None,
    var_name=None,
    var_name_two=None,
    var_units=None,
    fontweight_xlabel="bold",
    fontweight_ylabel="bold",
    grid_units=(None, None),
    symmetric_cbar=False,
    cmap="pink",
    limits=None,
    allow_colorbar=True,
    vmin=None,
    vmax=None,
    norm=None,
    ticks_km=False,
    shrink=1.0,
    color_for_closed=None,
    color_for_background=None,
    output=None,
    plot_type="DEM",
    drape1=None,
    drape2=None,
    cmap2=None,
    vertical_exa=None,
    azdeg=315,
    altdeg=65,
    thres_drape1=None,
    alpha=None,
    thres_drape2=None,
    alpha2=None,
    add_double_colorbar=False,
    plt_contour=False,
    contour_nb=50,
    default_fontsize=10,
    cbar_height="5%",
    cbar_width="30%",
    cbar_or="horizontal",
    cbar_loc="lower right",
    bbox_to_anchor=(0, 0, 1, 1),
    cbar_ticks_position="top",
    cbar_ticks_position2="bottom",
    colorbar_label_y=-40,
    colorbar_label_x=0.5,
    cbar_tick_size=10,
    cbar_label_color="black",
    cbar_tick_color="black",
    cbar_label_fontweight="bold",
    add_label_bbox=False,
    y_label_offSet_var_1=3,
    y_label_offSet_var_2=-1.25,
):
    from ..grid.raster import RasterModelGrid

    if not isinstance(grid, RasterModelGrid):
        raise NotImplementedError(
            "For now, only RasterModelGrids are supported in the imshowhs functions"
        )

    plot_type_options = ["DEM", "Hillshade", "Drape1", "Drape2"]
    if plot_type not in plot_type_options:
        raise ValueError(
            f"plot_type should be one of the following: {', '.join(plot_type_options)}"
        )
    if plot_type == "Drape1" and drape1 is None:
        raise ValueError(
            "if plot_type is Drape1, 'drape1' input argument cannot be None. "
<<<<<<< HEAD
            "Provide at least one array with the size of the number of grid nodes as drape1='field_to_be_plotted'"
=======
            "Provide at least one array with the size of the number of grid "
            "nodes as drape1='field_to_be_plotted'"
>>>>>>> a9e3db93
        )
    if plot_type == "Drape2" and (drape1 is None or drape2 is None):
        raise ValueError(
            "if plot_type is Drape2, 'drape1' and 'drape2' input arguments cannot be None. "
<<<<<<< HEAD
            "Provide an array for both with the size of the number of grid nodes as drape1='field1_to_be_plotted' and "
            "drape2='field2_to_be_plotted' "
=======
            "Provide an array for both with the size of the number of grid nodes as "
            "drape1='field1_to_be_plotted' and drape2='field2_to_be_plotted'"
>>>>>>> a9e3db93
        )

    # Poperties of bounding box of colorbar label, if used:
    if add_label_bbox:
        bbox_prop = {
            "boxstyle": "round",
            "pad": 0.1,
            "facecolor": "white",
            "alpha": 0.7,
            "edgecolor": "white",
        }
    else:
        bbox_prop = None

    cmap = plt.get_cmap(cmap)

    if color_for_closed is not None:
        cmap.set_bad(color=color_for_closed)
    else:
        cmap.set_bad(alpha=0.0)

    values.shape = grid.shape

    if isinstance(grid, RasterModelGrid):
        # somethingToPlot is a flag indicating if any pixels should be plotted.
        somethingToPlot = True

        if values.ndim != 2:
            raise ValueError("values must have ndim == 2")

        y = (
            np.arange(values.shape[0] + 1) * grid.dy
            - grid.dy * 0.5
            + grid.xy_of_lower_left[1]
        )
        x = (
            np.arange(values.shape[1] + 1) * grid.dx
            - grid.dx * 0.5
            + grid.xy_of_lower_left[0]
        )

        ls = LightSource(azdeg=azdeg, altdeg=altdeg)
        if cmap is None:
            cmap = plt.cm.terrain

        dx = x[1] - x[0]
        dy = y[1] - y[0]

        if vertical_exa is not None:
            ve = vertical_exa
        else:
            ve = 3
        extent = np.array([x[0], x[-1], y[-1], y[0]])
        if ticks_km:
            extent /= 1e3

        ax1 = plt.gca()
        if alpha is None:
            alpha = 1
        if alpha2 is None:
            alpha2 = 1
        blend_modes = ["hsv", "overlay", "soft"]
        if plot_type == "DEM":

            kwds = {"cmap": cmap}
            (kwds["vmin"], kwds["vmax"]) = (values.min(), values.max())
            if (limits is None) and ((vmin is None) and (vmax is None)):
                if symmetric_cbar:
                    (var_min, var_max) = (values.min(), values.max())
                    limit = max(abs(var_min), abs(var_max))
                    (kwds["vmin"], kwds["vmax"]) = (-limit, limit)
            elif limits is not None:
                (kwds["vmin"], kwds["vmax"]) = (limits[0], limits[1])
            else:
                if vmin is not None:
                    kwds["vmin"] = vmin
                if vmax is not None:
                    kwds["vmax"] = vmax

            val = values.data
            rgb = ls.shade(
                val,
                cmap=cmap,
                blend_mode=blend_modes[0],
                vert_exag=ve,
                dx=dx,
                dy=dy,
                fraction=0.4,
            )
            if color_for_closed is not None:
                rgb[:, :, :][values.mask] = to_rgba(color_for_closed)

            ima = ax1.imshow(rgb, extent=extent, **kwds)

        elif plot_type == "Hillshade":

            cmap_gray = plt.get_cmap("gray")
            if color_for_closed is not None:
                cmap_gray.set_bad(color=color_for_closed)
            else:
                cmap_gray.set_bad(alpha=0.0)
            hs_values = ls.hillshade(values.data, vert_exag=ve, dx=dx, dy=dy)
            if color_for_closed is not None:
                hs_values = np.ma.masked_where(values.mask, hs_values)
            ima = plt.imshow(
                hs_values,
                cmap=cmap_gray,
                extent=extent,
            )

            allow_colorbar = False

        elif plot_type == "Drape1" or plot_type == "Drape2":
            # Process values from first drape
            if isinstance(drape1, str):
                values_at_node_drape1 = grid.at_node[drape1]
            else:
                values_at_node_drape1 = drape1.reshape((-1,))

            if values_at_node_drape1.size != grid.number_of_nodes:
                raise ValueError("number of values does not match number of nodes")

            values_at_node_drape1 = np.ma.masked_where(
                grid.status_at_node == grid.BC_NODE_IS_CLOSED, values_at_node_drape1
            )

            # Add mask if thres_drape1 is given
            if thres_drape1 is not None:
                # check if any value exceeds threshold
                if not np.any(values_at_node_drape1 > thres_drape1):
                    somethingToPlot = False

                values_at_node_drape1 = np.ma.masked_where(
                    values_at_node_drape1 < thres_drape1, values_at_node_drape1
                )

            if isinstance(grid, RasterModelGrid):
                shape = grid.shape
            else:
                shape = (-1,)
            val1 = values_at_node_drape1.reshape(shape)

            kwds = {"cmap": cmap}
            (kwds["vmin"], kwds["vmax"]) = (val1.min(), val1.max())
            if (limits is None) and ((vmin is None) and (vmax is None)):
                if symmetric_cbar:
                    (var_min, var_max) = (val1.min(), val1.max())
                    limit = max(abs(var_min), abs(var_max))
                    (kwds["vmin"], kwds["vmax"]) = (-limit, limit)
            elif limits is not None:
                (kwds["vmin"], kwds["vmax"]) = (limits[0], limits[1])
            else:
                if vmin is not None:
                    kwds["vmin"] = vmin
                if vmax is not None:
                    kwds["vmax"] = vmax

            cmap_gray = plt.get_cmap("gray")
            if color_for_closed is not None:
                cmap_gray.set_bad(color=color_for_closed)
            else:
                cmap_gray.set_bad(alpha=0.0)

            hs_values = ls.hillshade(values.data, vert_exag=ve, dx=dx, dy=dy)
            if color_for_closed is not None:
                hs_values = np.ma.masked_where(values.mask, hs_values)
            ima = plt.imshow(
                hs_values,
                cmap=cmap_gray,
                extent=extent,
            )
            ima = ax1.imshow(val1, extent=extent, alpha=alpha, **kwds)
            if plt_contour:
                plt.contour(
                    x[0:-1] * 1e-3,
                    y[0:-1] * 1e-3,
                    val1,
                    contour_nb,
                    colors="black",
                    linewidths=0.2,
                )
        if somethingToPlot:
            # To cartezian  coordinates   (not if other layers has to be plotted on top!)
            if plot_type != "Drape2":
                ax1.invert_yaxis()
            plt.xticks(fontsize=default_fontsize)
            plt.yticks(fontsize=default_fontsize)

            # if Drape2, default behavior is to add colorbar of first layer if
            # add_double_colorbar == False
            if allow_colorbar and (
                plot_type == "DEM"
                or plot_type == "Drape1"
                or (plot_type == "Drape2" and not add_double_colorbar)
            ):

                cb_or = cbar_or
                cb_ticks_position = cbar_ticks_position

                axins1 = inset_axes(
                    ax1,
                    width=cbar_width,  # width = 50% of parent_bbox width
                    height=cbar_height,  # height : 5%
                    loc=cbar_loc,
                    bbox_transform=ax1.transAxes,
                    borderpad=0,
                    bbox_to_anchor=bbox_to_anchor,
                )

                maxV = kwds["vmax"]
                minV = kwds["vmin"]
                cb_length = maxV - minV
                if maxV <= 10:
                    cb = plt.colorbar(
                        ima,
                        ax=ax1,
                        cax=axins1,
                        orientation=cb_or,
                        ticks=[
                            np.round(minV + 0.2 * cb_length, 1),
                            np.round(minV + 0.8 * cb_length, 1),
                        ],
                    )
                elif maxV <= 100:
                    cb = plt.colorbar(
                        ima,
                        ax=ax1,
                        cax=axins1,
                        orientation=cb_or,
                        ticks=[
                            np.round(minV + 0.2 * cb_length, 0),
                            np.round(minV + 0.8 * cb_length, 0),
                        ],
                    )
                else:
                    cb = plt.colorbar(
                        ima,
                        ax=ax1,
                        cax=axins1,
                        orientation=cb_or,
                        ticks=[
                            np.round(0.1 * (minV + 0.2 * cb_length)) * 10,
                            np.round(0.1 * (minV + 0.8 * cb_length)) * 10,
                        ],
                    )
                axins1.xaxis.set_ticks_position(cb_ticks_position)
                cb.ax.tick_params(
                    labelsize=cbar_tick_size,
                    color=cbar_tick_color,
                    labelcolor=cbar_tick_color,
                )

                # if colorbar_label:
                #     cb.set_label(colorbar_label, rotation=270)
                #     # ax1.xaxis.set_label_coords(0,2.5)

            if plot_type == "Drape2":

                # Process values from first drape

                if isinstance(drape2, str):
                    values_at_node_drape2 = grid.at_node[drape2]
                else:
                    values_at_node_drape2 = drape2.reshape((-1,))

                if values_at_node_drape2.size != grid.number_of_nodes:
                    raise ValueError("number of values does not match number of nodes")

                values_at_node_drape2 = np.ma.masked_where(
                    grid.status_at_node == grid.BC_NODE_IS_CLOSED, values_at_node_drape2
                )

                # Add mask if thres_drape1 is given
                if thres_drape2 is not None:
                    values_at_node_drape2 = np.ma.masked_where(
                        values_at_node_drape2 < thres_drape2, values_at_node_drape2
                    )

                if isinstance(grid, RasterModelGrid):
                    shape = grid.shape
                else:
                    shape = (-1,)
                val2 = values_at_node_drape2.reshape(shape)

                if cmap2 is None:
                    cmap2 = plt.cm.terrain
                kwds = {"cmap": cmap2}
                (kwds["vmin"], kwds["vmax"]) = (val2.min(), val2.max())
                if (limits is None) and ((vmin is None) and (vmax is None)):
                    if symmetric_cbar:
                        (var_min, var_max) = (val2.min(), val2.max())
                        limit = max(abs(var_min), abs(var_max))
                        (kwds["vmin"], kwds["vmax"]) = (-limit, limit)
                elif limits is not None:
                    (kwds["vmin"], kwds["vmax"]) = (limits[0], limits[1])
                else:
                    if vmin is not None:
                        kwds["vmin"] = vmin
                    if vmax is not None:
                        kwds["vmax"] = vmax

                ima2 = ax1.imshow(val2, extent=extent, alpha=alpha2, **kwds)
                ax1.invert_yaxis()

                # Add colorbars
                if add_double_colorbar:
                    axins1 = inset_axes(
                        ax1,
                        width=cbar_width,  # width = 50% of parent_bbox width
                        height=cbar_height,  # height : 5%
                        loc=cbar_loc,
                        bbox_to_anchor=(-0.005, 0.25, 1, 1),
                        bbox_transform=ax1.transAxes,
                        borderpad=0,
                    )

                    cb_or = cbar_or
                    cb_ticks_position = cbar_ticks_position
                    maxV = np.max(val1)
                    minV = np.min(val1)
                    cb_length = maxV - minV
                    if maxV <= 10:
                        cb = plt.colorbar(
                            ima,
                            ax=ax1,
                            cax=axins1,
                            orientation=cb_or,
                            ticks=[
                                np.round(minV + 0.2 * cb_length, 1),
                                np.round(minV + 0.8 * cb_length, 1),
                            ],
                        )
                    elif maxV <= 100:
                        cb = plt.colorbar(
                            ima,
                            ax=ax1,
                            cax=axins1,
                            orientation=cb_or,
                            ticks=[
                                np.round(minV + 0.2 * cb_length, 0),
                                np.round(minV + 0.8 * cb_length, 0),
                            ],
                        )
                    else:
                        cb = plt.colorbar(
                            ima,
                            ax=ax1,
                            cax=axins1,
                            orientation=cb_or,
                            ticks=[
                                np.round(0.1 * (minV + 0.2 * cb_length)) * 10,
                                np.round(0.1 * (minV + 0.8 * cb_length)) * 10,
                            ],
                        )
                    cb.ax.tick_params(
                        labelsize=cbar_tick_size,
                        color=cbar_tick_color,
                        labelcolor=cbar_tick_color,
                    )
                    axins1.xaxis.set_ticks_position(cb_ticks_position)

                    axins1.set_xlabel(
                        var_name,
                        usetex=True,
                        fontsize=default_fontsize,
                        rotation=0,
                        color=cbar_label_color,
                        fontweight=cbar_label_fontweight,
                        bbox=bbox_prop,
                    )
                    axins1.xaxis.set_label_coords(0.5, y_label_offSet_var_1)

                    axins2 = inset_axes(
                        ax1,
                        width=cbar_width,  # width = 50% of parent_bbox width
                        height=cbar_height,  # height : 5%
                        loc=cbar_loc,
                        bbox_to_anchor=(-0.005, 0.15, 1, 1),
                        bbox_transform=ax1.transAxes,
                        borderpad=0,
                    )
                    cb_or = cbar_or
                    cb_ticks_position = cbar_ticks_position2
                    maxV = np.max(val2)
                    minV = np.min(val2)
                    cb_length = maxV - minV
                    if maxV <= 10:
                        cb = plt.colorbar(
                            ima2,
                            ax=ax1,
                            cax=axins2,
                            orientation=cb_or,
                            ticks=[
                                np.round(minV + 0.2 * cb_length, 1),
                                np.round(minV + 0.8 * cb_length, 1),
                            ],
                        )
                    elif maxV <= 100:
                        cb = plt.colorbar(
                            ima2,
                            ax=ax1,
                            cax=axins2,
                            orientation=cb_or,
                            ticks=[
                                np.round(minV + 0.2 * cb_length, 0),
                                np.round(minV + 0.8 * cb_length, 0),
                            ],
                        )
                    else:
                        cb = plt.colorbar(
                            ima2,
                            ax=ax1,
                            cax=axins2,
                            orientation=cb_or,
                            ticks=[
                                np.round(0.1 * (minV + 0.2 * cb_length)) * 10,
                                np.round(0.1 * (minV + 0.8 * cb_length)) * 10,
                            ],
                        )
                    cb.ax.tick_params(
                        labelsize=cbar_tick_size,
                        color=cbar_tick_color,
                        labelcolor=cbar_tick_color,
                    )

                    axins2.xaxis.set_ticks_position(cb_ticks_position)
                    axins2.set_xlabel(
                        var_name_two,
                        usetex=True,
                        fontsize=default_fontsize,
                        rotation=0,
                        color=cbar_label_color,
                        fontweight=cbar_label_fontweight,
                        bbox=bbox_prop,
                    )
                    axins2.xaxis.set_label_coords(0.5, y_label_offSet_var_2)
        # If nothing to plot
        else:
            ax1.invert_yaxis()
    if grid_units[1] is None and grid_units[0] is None:
        grid_units = grid.axis_units
        if grid_units[1] == "-" and grid_units[0] == "-":
            ax1.set_xlabel(
                "Easting", fontweight=fontweight_xlabel, fontsize=default_fontsize
            )
            ax1.set_ylabel(
                "Northing", fontweight=fontweight_ylabel, fontsize=default_fontsize
            )
        else:
            ax1.set_xlabel(
                "Easting, %s" % grid_units[1],
                fontweight=fontweight_xlabel,
                fontsize=default_fontsize,
            )
            ax1.set_ylabel(
                "Northing, %s" % grid_units[1],
                fontweight=fontweight_ylabel,
                fontsize=default_fontsize,
            )
    else:
        ax1.set_xlabel(
            "Easting, %s" % grid_units[1],
            fontweight=fontweight_xlabel,
            fontsize=default_fontsize,
        )
        ax1.set_ylabel(
            "Northing, %s" % grid_units[1],
            fontweight=fontweight_ylabel,
            fontsize=default_fontsize,
        )

    if plot_name is not None:
        plt.title(f"{plot_name}")

    if (
        somethingToPlot
        and (var_name is not None or var_units is not None)
        and plot_type != "Drape2"
    ):
        if var_name is not None:
            assert type(var_name) is str
            if var_units is not None:
                assert type(var_units) is str
                colorbar_label = var_name + " (" + var_units + ")"
            else:
                colorbar_label = var_name
        else:
            assert type(var_units) is str
            colorbar_label = "(" + var_units + ")"
        assert type(colorbar_label) is str
        if allow_colorbar:
            cb.set_label(
                colorbar_label,
                fontsize=default_fontsize,
                labelpad=colorbar_label_y,
                color=cbar_label_color,
                x=colorbar_label_x,
                fontweight=cbar_label_fontweight,
                bbox=bbox_prop,
            )

    if color_for_background is not None:
        plt.gca().set_facecolor(color_for_background)

    if output is not None:
        if isinstance(output, str):
            plt.savefig(output)
            plt.clf()
        elif output:
            plt.show()

    return ax1<|MERGE_RESOLUTION|>--- conflicted
+++ resolved
@@ -8,13 +8,13 @@
     ~landlab.plot.imshow.imshowhs_grid
     ~landlab.plot.imshow.imshowhs_grid_at_node
 """
+import warnings
+
 import matplotlib.pyplot as plt
 import numpy as np
-import warnings
-
-from matplotlib.colors import LightSource
+from matplotlib.colors import LightSource, to_rgba
 from mpl_toolkits.axes_grid1.inset_locator import inset_axes
-from matplotlib.colors import to_rgba
+
 from .event_handler import query_grid_on_button_press
 
 
@@ -24,15 +24,15 @@
 
     Data are plotted as cells shaded with the value at the node at its center.
     Outer edges of perimeter cells are extrapolated. Closed elements are
-    colored uniformly (with the color being controlled by the *color_for_closed* keyword);
-    other open boundary nodes get their actual values.
+    colored uniformly (with the color being controlled by the *color_for_closed*
+    keyword); other open boundary nodes get their actual values.
 
     *values* can be a field name, a regular array, or a masked array. If a
     masked array is provided, masked entries are treated as if they were
-    *landlab* :py:attr:`~.NodeStatus.CLOSED` nodes. If closed nodes are also set to be transparent
-    (i.e. ``color_for_closed=None``), this can allow for the construction of overlying
-    layers in a figure (e.g., only defining values in a river network, and then
-    overlaying it on another landscape).
+    *landlab* :py:attr:`~.NodeStatus.CLOSED` nodes. If closed nodes are also set to
+    be transparent (i.e. ``color_for_closed=None``), this can allow for the
+    construction of overlying layers in a figure (e.g., only defining values in a
+    river network, and then overlaying it on another landscape).
 
     Use matplotlib functions like ``xlim``, ``ylim`` to modify your plot after calling
     :func:`imshowhs_grid`, as desired.
@@ -99,27 +99,17 @@
         Weight of *y* label. The default is 'bold'.
     plot_type : {"DEM", "Hillshade", "Drape1", "Drape2"}, optional
         The type of plot that will be plotted.
-<<<<<<< HEAD
-
-        * 'DEM' (the default): Display a digital elevation map underlain by a shaded relief,
-          based on the same DEM ('topographic__elevation')
-        * 'Hillshade': Display the shaded relief, of the provided DEM ('topographic__elevation')
-=======
-        There are four options:
 
         * 'DEM': Display a digital elevation map underlain by a shaded relief,
           based on the same DEM ('topographic__elevation')
         * 'Hillshade': Display the shaded relief, of the provided DEM
           ('topographic__elevation')
->>>>>>> a9e3db93
         * 'Drape1': Display any kind of provided layer on top of a shaded
           relief provided in the 'topographic__elevation' field
         * 'Drape2': Display two layers on top of a shaded relief provided in
           the 'topographic__elevation' field
-<<<<<<< HEAD
-=======
-          The default is "DEM".
->>>>>>> a9e3db93
+
+        The default is "DEM".
     drape1 : array_like, masked_array
         Node values to plot on top of a hillshade map. The default is ``None``.
     drape2 : array_like, masked_array
@@ -159,15 +149,6 @@
     bbox_to_anchor : vector, optional
         Bounding box to anchor. The default is ``(0, 0, 1, 1)``.
     cbar_ticks_position : str, optional
-<<<<<<< HEAD
-        Location of colorbar ticks (below or on top of the colorbar). The default is "top".
-    cbar_ticks_position2 : str, optional
-        Location of colorbar ticks for colorbar of *Drape2* (below or on top of the colorbar). The default is "bottom".
-    colorbar_label_y : float, optional
-        Location of colorbar label with respect to the colorbar in *y* direction. The default is -40.
-    colorbar_label_x : float , optional
-        Location of colorbar label with respect to the colorbar in x direction. The default is 0.5.
-=======
         location of colorbar ticks (below or on top of the colorbar). The default
         is "top".
     cbar_ticks_position2 : str, optional
@@ -179,7 +160,6 @@
     colorbar_label_x : float , optional
         location of colorbar label with respect to the colorbar in x direction.
         The default is 0.5.
->>>>>>> a9e3db93
     cbar_tick_size : float, optional
         Colorbar tick size. The default is 10.
     cbar_label_color : str, optional
@@ -189,17 +169,11 @@
     add_label_bbox : bool, optional
         Add a bbox surrounding the colorbar label. The default is ``False``.
     y_label_offSet_var_1 : float, optional
-<<<<<<< HEAD
-        Offset of *ylabel* on colorbar of first variable in plot with two overlaying plots. The default is 3.0.
-    y_label_offSet_var_2 : float, optional
-        Offset of *ylabel* on colorbar of first variable in plot with two overlaying plots. The default is -1.25.
-=======
         Offset of ylabel on colorbar of first variable in plot with two
         overlaying plots. The default is 3.0.
     y_label_offSet_var_2 : float, optional
         Offset of ylabel on colorbar of first variable in plot with two
         overlaying plots. The default is -1.25.
->>>>>>> a9e3db93
 
     Returns
     -------
@@ -221,12 +195,8 @@
         ax = imshowhs_grid_at_node(grid, values, **kwds)
     elif values_at in {"link", "patch", "corner", "face", "cell"}:
         raise NotImplementedError(
-<<<<<<< HEAD
-            "For now, only values at nodes can be displayed using the imshowhs functions"
-=======
             "For now, only values at nodes can be displayed using the in the "
             "imshowhs functions"
->>>>>>> a9e3db93
         )
     else:
         raise TypeError(f"{values_at}: value location not understood")
@@ -240,15 +210,15 @@
 
     Data are plotted as cells shaded with the value at the node at its center.
     Outer edges of perimeter cells are extrapolated. Closed elements are
-    colored uniformly (with the color being controlled by the *color_for_closed* keyword);
-    other open boundary nodes get their actual values.
+    colored uniformly (with the color being controlled by the *color_for_closed*
+    keyword); other open boundary nodes get their actual values.
 
     *values* can be a field name, a regular array, or a masked array. If a
     masked array is provided, masked entries are treated as if they were
-    *landlab* :py:attr:`~.NodeStatus.CLOSED` nodes. If closed nodes are also set to be transparent
-    (i.e. ``color_for_closed=None``), this can allow for the construction of overlying
-    layers in a figure (e.g., only defining values in a river network, and then
-    overlaying it on another landscape).
+    *landlab* :py:attr:`~.NodeStatus.CLOSED` nodes. If closed nodes are also set to
+    be transparent (i.e. ``color_for_closed=None``), this can allow for the
+    construction of overlying layers in a figure (e.g., only defining values in a
+    river network, and then overlaying it on another landscape).
 
     Use matplotlib functions like ``xlim``, ``ylim`` to modify your plot after calling
     :func:`imshowhs_grid`, as desired.
@@ -312,32 +282,20 @@
     fontweight_xlabel : str, optional
         Weight of *x* label. The default is 'bold'.
     fontweight_ylabel : str, optional
-<<<<<<< HEAD
         Weight of *y* label. The default is 'bold'.
     plot_type : {"DEM", "Hillshade", "Drape1", "Drape2"}, optional
         The type of plot that will be plotted.
 
-        * 'DEM' (the default): Display a digital elevation map underlain by a shaded relief,
-          based on the same DEM ('topographic__elevation')
-        * 'Hillshade': Display the shaded relief, of the provided DEM ('topographic__elevation')
-=======
-        weight of y label. The default is 'bold'.
-    plot_type : str, optional
-        There are four options:
-
-        * 'DEM': Display a digital elevation map underlain by a shaded relief,
-          based on the same DEM ('topographic__elevation')
+        * 'DEM' (the default): Display a digital elevation map underlain by a
+          shaded relief, based on the same DEM ('topographic__elevation')
         * 'Hillshade': Display the shaded relief, of the provided DEM
           ('topographic__elevation')
->>>>>>> a9e3db93
         * 'Drape1': Display any kind of provided layer on top of a shaded
           relief provided in the 'topographic__elevation' field
         * 'Drape2': Display two layers on top of a shaded relief provided in
           the 'topographic__elevation' field
-<<<<<<< HEAD
-=======
-          The default is "DEM".
->>>>>>> a9e3db93
+
+        The default is "DEM".
     drape1 : array_like, masked_array
         Node values to plot on top of a hillshade map. The default is ``None``.
     drape2 : array_like, masked_array
@@ -377,27 +335,17 @@
     bbox_to_anchor : vector, optional
         Bounding box to anchor. The default is ``(0, 0, 1, 1)``.
     cbar_ticks_position : str, optional
-<<<<<<< HEAD
-        Location of colorbar ticks (below or on top of the colorbar). The default is "top".
+        Location of colorbar ticks (below or on top of the colorbar). The default
+        is "top".
     cbar_ticks_position2 : str, optional
-        Location of colorbar ticks for colorbar of *Drape2* (below or on top of the colorbar). The default is "bottom".
-    colorbar_label_y : float, optional
-        Location of colorbar label with respect to the colorbar in *y* direction. The default is -40.
-    colorbar_label_x : float , optional
-        Location of colorbar label with respect to the colorbar in x direction. The default is 0.5.
-=======
-        location of colorbar ticks (below or on top of the colorbar).
-        The default is "top".
-    cbar_ticks_position2 : str, optional
-        location of colorbar ticks for colorbar of Drape2 (below or on top of the
+        Location of colorbar ticks for colorbar of *Drape2* (below or on top of the
         colorbar). The default is "bottom".
     colorbar_label_y : float, optional
-        location of colorbar label with respect to the colorbar in y direction.
+        Location of colorbar label with respect to the colorbar in *y* direction.
         The default is -40.
     colorbar_label_x : float , optional
-        location of colorbar label with respect to the colorbar in x direction.
+        Location of colorbar label with respect to the colorbar in x direction.
         The default is 0.5.
->>>>>>> a9e3db93
     cbar_tick_size : float, optional
         Colorbar tick size. The default is 10.
     cbar_label_color : str, optional
@@ -407,17 +355,11 @@
     add_label_bbox : bool, optional
         Add a bbox surrounding the colorbar label. The default is ``False``.
     y_label_offSet_var_1 : float, optional
-<<<<<<< HEAD
-        Offset of *ylabel* on colorbar of first variable in plot with two overlaying plots. The default is 3.0.
-    y_label_offSet_var_2 : float, optional
-        Offset of *ylabel* on colorbar of first variable in plot with two overlaying plots. The default is -1.25.
-=======
-        Offset of ylabel on colorbar of first variable in plot with two overlaying
+        Offset of *ylabel* on colorbar of first variable in plot with two overlaying
         plots. The default is 3.0.
     y_label_offSet_var_2 : float, optional
-        Offset of ylabel on colorbar of first variable in plot with two overlaying
+        Offset of *ylabel* on colorbar of first variable in plot with two overlaying
         plots. The default is -1.25.
->>>>>>> a9e3db93
 
     Returns
     -------
@@ -517,23 +459,14 @@
     if plot_type == "Drape1" and drape1 is None:
         raise ValueError(
             "if plot_type is Drape1, 'drape1' input argument cannot be None. "
-<<<<<<< HEAD
-            "Provide at least one array with the size of the number of grid nodes as drape1='field_to_be_plotted'"
-=======
             "Provide at least one array with the size of the number of grid "
             "nodes as drape1='field_to_be_plotted'"
->>>>>>> a9e3db93
         )
     if plot_type == "Drape2" and (drape1 is None or drape2 is None):
         raise ValueError(
             "if plot_type is Drape2, 'drape1' and 'drape2' input arguments cannot be None. "
-<<<<<<< HEAD
-            "Provide an array for both with the size of the number of grid nodes as drape1='field1_to_be_plotted' and "
-            "drape2='field2_to_be_plotted' "
-=======
             "Provide an array for both with the size of the number of grid nodes as "
             "drape1='field1_to_be_plotted' and drape2='field2_to_be_plotted'"
->>>>>>> a9e3db93
         )
 
     # Poperties of bounding box of colorbar label, if used:
