--- conflicted
+++ resolved
@@ -157,190 +157,6 @@
     )
 
 
-<<<<<<< HEAD
-def imshowhs_grid_at_node(grid, values, **kwds):
-    """Prepare a map view of data over all nodes in the grid using a hillshade
-    topography map in the background.
-    Data is plotted as cells shaded with the value at the node at its center.
-    Outer edges of perimeter cells are extrapolated. Closed elements are
-    colored uniformly (default black, overridden with kwd 'color_for_closed');
-    other open boundary nodes get their actual values.
-    *values* can be a field name, a regular array, or a masked array. If a
-    masked array is provided, masked entries will be treated as if they were
-    Landlab BC_NODE_IS_CLOSED. Used together with the color_at_closed=None
-    keyword (i.e., "transparent"), this can allow for construction of overlay
-    layers in a figure (e.g., only defining values in a river network, and
-    overlaying it on another landscape).
-    Use matplotlib functions like xlim, ylim to modify your plot after calling
-    :func:`imshowhs_grid`, as desired.
-    Node coordinates are printed when a mouse button is pressed on a cell in
-    the plot.
-    For now, this function only works with regular grids.
-    Developed by: Benjamin Campforts
-
-    Parameters
-    ----------
-    grid : ModelGrid
-        Grid containing the field to plot, or describing the geometry of the
-        provided array.
-    values : array_like, masked_array, or str
-        Node values, or a field name as a string from which to draw the data.
-    plot_name : str, optional
-        String to put as the plot title.
-    var_name : str, optional
-        Variable name, to use as a colorbar label.
-    var_name_two : str, optional
-        Variable name of second layer, to use as a colorbar label.
-    var_units : str, optional
-        Units for the variable being plotted, for the colorbar.
-    grid_units : tuple of str, optional
-        Units for y, and x dimensions. If None, component will look to the
-        gri property `axis_units` for this information. If no units are
-        specified there, no entry is made.
-    symmetric_cbar : bool
-        Make the colormap symetric about 0.
-    cmap : str
-        Name of a colormap
-    limits : tuple of float
-        Minimum and maximum of the colorbar.
-    vmin, vmax: floats
-        Alternatives to limits.
-    norm : matplotlib.colors.Normalize
-        The normalizing object which scales data, typically into the interval
-        [0, 1]. Ignore in most cases.
-    ticks_km : bool, optional
-        Display ticks in km instead of m
-        Default: False
-    allow_colorbar : bool
-        If True, include the colorbar.
-    shrink : float
-        Fraction by which to shrink the colorbar.
-    color_for_closed : str or None
-        Color to use for closed nodes (default 'black'). If None, closed
-        (or masked) nodes will be transparent.
-    color_for_background : color str or other color declaration, or None
-        Color to use for closed elements (default None). If None, the
-        background will be transparent, and appear white.
-    output : None, string, or bool
-        If None (or False), the image is sent to the imaging buffer to await
-        an explicit call to show() or savefig() from outside this function.
-        If a string, the string should be the path to a save location, and the
-        filename (with file extension). The function will then call
-        plt.savefig([string]) itself. If True, the function will call
-        plt.show() itself once plotting is complete.
-    fontweight_xlabel : str, optional
-        weight of x label. The default is 'bold'.
-    fontweight_ylabel : str, optional
-        weight of y label. The default is 'bold'.
-    plot_type : str, optional
-        There are four options:
-        * 'DEM': Display a digital elevation map underlain by a shaded relief,
-        based on the same DEM ('topographic__elevation')
-        * 'Hillshade': Display the shaded relief, of the provided DEM ('topographic__elevation')
-        * 'Drape1': Display any kind of provided layer on top of a shaded
-        relief provided in the 'topographic__elevation' field
-        * 'Drape2': Display two layers on top of a shaded relief provided in
-        the 'topographic__elevation' field
-        The default is "DEM".
-    drape1 : array_like, masked_array
-        Node values to plot on top of a hillshade map. The default is None.
-    drape2 : array_like, masked_array
-        Node values to plot on top of drape1 and a hillshade map. The default is None.
-    cmap2 : str
-        Name of a colormap for drape 2. The default is None.
-    vertical_exa : float, optional
-        vertical exageration of hillshade map. The default is None.
-    azdeg : float, optional
-        azimuth of light source. The default is 315.
-    altdeg : float, optional
-        elevation of light source. The default is 65.
-    thres_drape1 : float, optional
-        threshold below which drape1 is made transparant. The default is None.
-    alpha : float (0-1), optional
-        transparency of DEM/Drape1 . The default is None.
-    thres_drape2 : float, optional
-        threshold below which drape2 is made transparant. The default is None.
-    alpha2 : float (0-1), optional
-        transparency of Drape2 . The default is None.
-    add_double_colorbar : bool, optional
-        add a double colorbar when two drapes are plotted. The default is False.
-    plt_contour : bool, optional
-        Add contour lines to elevation plot . The default is False.
-    contour_nb : int, optional
-        number of contour lines. The default is 50.
-    default_fontsize : float, optional
-        Default font size of plot labels. The default is 10.
-    cbar_height : percentage, optional
-        height of colorbar in percentage of figure. The default is "5%".
-    cbar_width : percentage, optional
-        width of colorbar in percentage of figure. The default is "30%".
-    cbar_or : str, optional
-        orientation of colorbar. The default is "horizontal".
-    cbar_loc : str, optional
-        location of colorbar. The default is "lower right".
-    bbox_to_anchor : vector, optional
-        bbox to anchor. The default is (0, 0, 1, 1).
-    cbar_ticks_position : str, optional
-        location of colorbar ticks (below or on top of the colorbar). The default is "top".
-    cbar_ticks_position2 : str, optional
-        location of colorbar ticks for colorbar of Drape2 (below or on top of the colorbar). The default is "bottom".
-    colorbar_label_y : float, optional
-        location of colorbar label with respect to the colorbar in y direction. The default is -40.
-    colorbar_label_x : float , optional
-        location of colorbar label with respect to the colorbar in x direction. The default is 0.5.
-    cbar_tick_size : float, optional
-        colorbar tick size. The default is 10.
-    cbar_label_color : str, optional
-        colorbar label color. The default is 'black'.
-    cbar_ticks_color : str, optional
-        colorbar tick color. The default is 'black'.
-    cbar_label_fontweight : str, optional
-        colorbar font weight. The default is 'bold'.
-    add_label_bbox : bool, optional
-        Add a bbox surrounding the colorbar label. The default is False.
-    y_label_offSet_var_1 : float, optional
-        Offset of ylabel on colorbar of first variable in plot with two overlaying plots. The default is 3.0.
-    y_label_offSet_var_2 : float, optional
-        Offset of ylabel on colorbar of first variable in plot with two overlaying plots. The default is -1.25.
-
-    Returns
-    -------
-    ax : figure ax
-        return ax if output == True.
-    """
-    if isinstance(values, str):
-        values_at_node = grid.at_node[values]
-    else:
-        values_at_node = values.reshape((-1,))
-
-    if values_at_node.size != grid.number_of_nodes:
-        raise ValueError("number of values does not match number of nodes")
-
-    values_at_node = np.ma.masked_where(
-        grid.status_at_node == grid.BC_NODE_IS_CLOSED, values_at_node
-    )
-
-    if isinstance(grid, RasterModelGrid):
-        shape = grid.shape
-    else:
-        raise NotImplementedError(
-            "For now, only RasterModelGrids are supported in the imshowhs functions"
-        )
-
-    ax = _imshowhs_grid_values(grid, values_at_node.reshape(shape), **kwds)
-
-    if isinstance(values, str):
-        plt.title(values)
-
-    plt.gcf().canvas.mpl_connect(
-        "button_press_event", lambda event: query_grid_on_button_press(event, grid)
-    )
-    # plt.show()
-    return ax
-
-
-=======
->>>>>>> 52c11335
 def imshow_grid_at_cell(grid, values, **kwds):
     """Map view of grid data over all grid cells.
 
@@ -703,30 +519,6 @@
         imshow_grid_at_node(grid, values, **kwds)
     elif values_at == "cell":
         imshow_grid_at_cell(grid, values, **kwds)
-<<<<<<< HEAD
-    else:
-        raise TypeError("value location %s not understood" % values_at)
-
-
-def imshowhs_grid(grid, values, **kwds):
-    """Prepare a map view of data over all nodes in the grid using a hillshade
-    topography map in the background.
-    Data is plotted as cells shaded with the value at the node at its center.
-    Outer edges of perimeter cells are extrapolated. Closed elements are
-    colored uniformly (default black, overridden with kwd 'color_for_closed');
-    other open boundary nodes get their actual values.
-    *values* can be a field name, a regular array, or a masked array. If a
-    masked array is provided, masked entries will be treated as if they were
-    Landlab BC_NODE_IS_CLOSED. Used together with the color_at_closed=None
-    keyword (i.e., "transparent"), this can allow for construction of overlay
-    layers in a figure (e.g., only defining values in a river network, and
-    overlaying it on another landscape).
-    Use matplotlib functions like xlim, ylim to modify your plot after calling
-    :func:`imshowhs_grid`, as desired.
-    Node coordinates are printed when a mouse button is pressed on a cell in
-    the plot.
-    For now, this function only works with regular grids.
-=======
 
 
 def _guess_location(
@@ -743,7 +535,6 @@
     grid, name, search_order=("node", "cell", "link", "patch", "corner", "face")
 ):
     """Given a name, make an educated guess as to where a field is located on a grid.
->>>>>>> 52c11335
 
     Parameters
     ----------
