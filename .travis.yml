env:
  matrix:
  - TRAVIS_PYTHON_VERSION="2.7" BUILD_DOCS=0 REPORT_TO_COVERALLS=0 DEPLOY=0
  - TRAVIS_PYTHON_VERSION="3.5" BUILD_DOCS=0 REPORT_TO_COVERALLS=0 DEPLOY=0
  - TRAVIS_PYTHON_VERSION="3.6" BUILD_DOCS=0 REPORT_TO_COVERALLS=0 DEPLOY=0
  global:
  - CONDA_PREFIX=$HOME/miniconda
  - MINICONDA_URL_BASE="https://repo.continuum.io/miniconda/Miniconda3-latest"
  - secure: wuv2O1M29pkfAjPbOK1MetIf3teDrG4VTepDOps2YFLMzcoJBlJeTqEneVcHb/q2dz5SefjxQQrbLjgZNOURiS1IT2z24srNDPbp8OAsv9nsqAGZO40eWecCRa+u+P+Wh0pZ8urz/ptTir0qFIQ/yz5hoEPx4ScktHkn23V+/fM=
  - secure: v5tsP1Ji+Nrf+u6yEzDzSnADkFn8mAiMaHRyHG+4kFSaU1q5TthBoc6pdCHLG+fafkN5EGZD8B/sJlg1GgvKpsvs8MA+lxpKtLfABPf/bv3NntfvtoMEjJUqYxooYha8JDP9ODJh54zwbxPmtMRfevkOUYELQ9aFd8bWjsuOG9c=
os:
- linux
- osx
sudo: false
filter_secrets: false
before_install:
- |
  if [[ $TRAVIS_OS_NAME == "osx" ]]; then
    brew remove --force $(brew list)
    brew cleanup -s
    rm -rf $(brew --cache)
  fi
- |
  if [[ "$TRAVIS_PYTHON_VERSION" == "3.6" && "$TRAVIS_OS_NAME" == "linux" && "$TRAVIS_EVENT_TYPE" == "push" ]]; then
    REPORT_TO_COVERALLS=1
  fi
- |
  if [[ "$TRAVIS_PYTHON_VERSION" == "3.6" && "$TRAVIS_OS_NAME" == "linux" ]]; then
    BUILD_DOCS=1
  fi
- |
  if [[ "$TRAVIS_TAG" == v* ]]; then
    DEPLOY=1
  fi
install:
- echo "Build on $TRAVIS_OS_NAME for Python $TRAVIS_PYTHON_VERSION, $TRAVIS_TAG"
- |
  if [[ "$TRAVIS_OS_NAME" == "osx" ]]; then
    OS="MacOSX-x86_64"
  else
    OS="Linux-x86_64"
  fi
- curl $MINICONDA_URL_BASE-$OS.sh > $HOME/minconda.sh
- bash $HOME/minconda.sh -b -p $CONDA_PREFIX
- export PATH="$CONDA_PREFIX/bin:$PATH"
- hash -r
- conda config --set always_yes yes --set changeps1 no
- conda create -n _testing python=$TRAVIS_PYTHON_VERSION
- source activate _testing
<<<<<<< HEAD
- conda install -q conda-build=3.0 anaconda-client coverage coveralls sphinx pytest pytest-cov
=======
- conda install -q conda-build=3.0 anaconda-client coverage coveralls sphinx pytest==3.7.2 pytest-cov
>>>>>>> 3e9a91d4
- conda info -a && conda list
script:
- conda install --file=requirements.txt
- python setup.py develop
- pytest --cov --cov-report=xml:$(pwd)/coverage.xml
- |
  if [[ "$REPORT_TO_COVERALLS" == "1" ]]; then
    coveralls
  fi
- |
  if [[ "$BUILD_DOCS" == "1" ]]; then
    (cd docs && make html)
  fi
- |
  if [[ "$DEPLOY" == "1" ]]; then
    conda build -q .conda-recipe --old-build-string --no-test
  fi
virtualenv:
  system_site_packages: false
after_success:
- |
  if [[ "$DEPLOY" == "1" ]]; then
    LANDLAB_PACKAGE=$(conda build --output ./.conda-recipe --old-build-string)
    anaconda -t $ANACONDA_TOKEN upload --force --user landlab --channel main $LANDLAB_PACKAGE
    bash .ci/travis/deploy_to_pypi.sh
  fi
# deploy:
#   provider: pypi
#   user: mcflugen
#   password:
#     secure: V15DceMv4DUmjgxToaxrP3KaQxsLbfrTkB1s6D8YNQZvYJiVvNlBpC1nF8yWbOt3IWJQSGjaQEnObd2ZhHe2Kq/H+QsEFyBKlYF7SNp35FyS5zLuf2qhnNhmzhqkspwBpiGe88c1PQPFzfqdIUQXp7ZAv6L8YRvNy2sbzvgxh6I=
#   on:
#     tags: true
#     branch: release
#     repo: landlab/landlab
#   distributions: sdist bdist_wheel
notifications:
  slack:
    secure: gRKbqjPgp0ZcFtecHOwjLAFbzzBr2zyFrxk7OAS/cea/9U8bLQNA0jZs3ZHtAgR53gdnFlx/GI10d/KD9XMKU55gQkO4FSvfYMK7Xzs2tfnEa5flTqQKRfjB1oJ2fmb81yshUe+xKsXBoedP7SPYv2mutMOY8srKwUcuE0yGmAw=<|MERGE_RESOLUTION|>--- conflicted
+++ resolved
@@ -47,11 +47,7 @@
 - conda config --set always_yes yes --set changeps1 no
 - conda create -n _testing python=$TRAVIS_PYTHON_VERSION
 - source activate _testing
-<<<<<<< HEAD
-- conda install -q conda-build=3.0 anaconda-client coverage coveralls sphinx pytest pytest-cov
-=======
 - conda install -q conda-build=3.0 anaconda-client coverage coveralls sphinx pytest==3.7.2 pytest-cov
->>>>>>> 3e9a91d4
 - conda info -a && conda list
 script:
 - conda install --file=requirements.txt
